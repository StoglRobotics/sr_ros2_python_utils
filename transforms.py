--- conflicted
+++ resolved
@@ -23,11 +23,8 @@
 from tf2_ros import TransformException
 from tf2_ros.buffer import Buffer
 from tf2_ros.transform_listener import TransformListener
-<<<<<<< HEAD
-from geometry_msgs.msg import Vector3, Vector3Stamped, Pose
-=======
-from geometry_msgs.msg import Pose
->>>>>>> f069951e
+from geometry_msgs.msg import Pose, Vector3, Vector3Stamped
+
 
 def _quaternion_from_euler(ai:float, aj:float, ak:float):
     # quaternion order is [qx, qy, qz, qw]
