# Copyright (c) 2023, Stogl Robotics
#
# Licensed under the Apache License, Version 2.0 (the "License");
# you may not use this file except in compliance with the License.
# You may obtain a copy of the License at
#
#     http://www.apache.org/licenses/LICENSE-2.0
#
# Unless required by applicable law or agreed to in writing, software
# distributed under the License is distributed on an "AS IS" BASIS,
# WITHOUT WARRANTIES OR CONDITIONS OF ANY KIND, either express or implied.
# See the License for the specific language governing permissions and
# limitations under the License.

import math
import numpy
from numpy.typing import ArrayLike

import rclpy
from rclpy.node import Node

import tf2_geometry_msgs
from tf2_ros import TransformException
from tf2_ros.buffer import Buffer
from tf2_ros.transform_listener import TransformListener
from geometry_msgs.msg import Pose, PoseStamped, Vector3, Vector3Stamped
from numpy import arctan2, arcsin


def _euler_from_quaternion(quaternion):
    """
    Converts quaternion (w in last place) to euler roll, pitch, yaw
    quaternion = [x, y, z, w]
    Bellow should be replaced when porting for ROS 2 Python tf_conversions is done.
    """
    x = quaternion.x
    y = quaternion.y
    z = quaternion.z
    w = quaternion.w

    sinr_cosp = 2 * (w * x + y * z)
    cosr_cosp = 1 - 2 * (x * x + y * y)
    roll = arctan2(sinr_cosp, cosr_cosp)

    sinp = 2 * (w * y - z * x)
    pitch = arcsin(sinp)

    siny_cosp = 2 * (w * z + x * y)
    cosy_cosp = 1 - 2 * (y * y + z * z)
    yaw = arctan2(siny_cosp, cosy_cosp)

    return roll, pitch, yaw

def _quaternion_from_euler(ai:float, aj:float, ak:float):
    # quaternion order is [qx, qy, qz, qw]
    ai /= 2.0
    aj /= 2.0
    ak /= 2.0
    ci = math.cos(ai)
    si = math.sin(ai)
    cj = math.cos(aj)
    sj = math.sin(aj)
    ck = math.cos(ak)
    sk = math.sin(ak)
    cc = ci*ck
    cs = ci*sk
    sc = si*ck
    ss = si*sk

    q = numpy.empty((4, ))
    q[0] = cj*sc - sj*cs
    q[1] = cj*ss + sj*cc
    q[2] = cj*cs - sj*sc
    q[3] = cj*cc + sj*ss

    return q


def _quaternion_multiply(q0:ArrayLike, q1:ArrayLike) -> ArrayLike:
    """
    Multiplies two quaternions. Convention used [qx, qy, qz, qw]

    Input
    :param q0: A 4 element array containing the first quaternion (q01, q11, q21, q31)
    :param q1: A 4 element array containing the second quaternion (q02, q12, q22, q32)

    Output
    :return: A 4 element array containing the final quaternion (q03,q13,q23,q33)

    """
    # Extract the values from q0
    x0 = q0[0]
    y0 = q0[1]
    z0 = q0[2]
    w0 = q0[3]

    # Extract the values from q1
    x1 = q1[0]
    y1 = q1[1]
    z1 = q1[2]
    w1 = q1[3]

    # Computer the product of the two quaternions, term by term
    q0q1_w = w0 * w1 - x0 * x1 - y0 * y1 - z0 * z1
    q0q1_x = w0 * x1 + x0 * w1 + y0 * z1 - z0 * y1
    q0q1_y = w0 * y1 - x0 * z1 + y0 * w1 + z0 * x1
    q0q1_z = w0 * z1 + x0 * y1 - y0 * x1 + z0 * w1

    # Create a 4 element array containing the final quaternion
    final_quaternion = numpy.array([q0q1_x, q0q1_y, q0q1_z, q0q1_w])

    # Return a 4 element array containing the final quaternion (q02,q12,q22,q32)
    return final_quaternion


class TCPTransforms:
    def __init__(self, node:Node, tcp_link_name:str='tcp_link', tool_link_name:str='tcp_gripper') -> None:
        """
        TCP transformation helper class

        :param node: parent node to handle tf listener
        :param tcp_link_name: frame of the tcp (planning frame)
        :param: tool_link_name: working frame that should coincide with goal pose after motion
        """
        self.node = node

        # initialize TF2 listener and broadcaster
        self.tf_buffer = Buffer()
        self.tf_listener = TransformListener(self.tf_buffer, self.node)

        # store the tool transform
        self.tcp_frame = tcp_link_name
        self.tool_frame = tool_link_name

<<<<<<< HEAD
    def get_transform(self, target_frame: str, source_frame: str):
        transform = None
        rate = self.node.create_rate(1)
        for t in range(1, 6):
            try:
                transform = self.tf_buffer.lookup_transform(target_frame, source_frame, rclpy.time.Time())
            except TransformException as e:
                self.node.get_logger().warn(f"Could not transform '{source_frame}' to '{target_frame}': {e}")
                if t == 5:
                    self.node.get_logger().error(f"Transform between {source_frame} and {target_frame} does not exist or the data are too old!")
                    return None
                self.node.get_logger().info(f"Trying {5-t} more times ...")
                rate.sleep()

        return transform

    def to_target_frame(self, pose_stamped: PoseStamped, target_frame: str):
        if not self.get_transform(target_frame, pose_stamped.header.frame_id):
            return None
        return self.tf_buffer.transform(pose_stamped, target_frame)

    def to_from_tcp_pose_conversion(self, pose_source_frame: Pose, source_frame: str, target_frame: str, apply_tool_offset:bool=True) -> Pose:
=======
    def to_from_tcp_pose_conversion(self, pose_source_frame: Pose, source_frame: str, target_frame: str, apply_tool_offset: bool=True) -> Pose:
>>>>>>> 70f64a00
        """apply_tool_tf is used when pose source should be first transformed locally with a tool offset"""

        # frame transforms
        # P_tcp|tgt = tgt_T_src * P_tcp|src
        # tgt_T_src = lookup(target_frame, source_frame) = src_tgt_transform
        # P_tcp|src = src_T_tool * P_tcp|tool = tcp_pose_source_frame
        # src_T_tool = tool_src_transform (from input pose)
        # P_tcp|tool = tcp_pose_tool_frame (from tcp_tool_transform = lookup(tool, tcp))

        src_tgt_transform = self.get_transform(target_frame, source_frame)
        if not src_tgt_transform:
            return None
        if apply_tool_offset:
            # transformation from tcp to tool
            tcp_tool_transform = self.get_transform(self.tool_frame, self.tcp_frame)
            if not tcp_tool_transform:
                return None
            # create a tool pose in tcp_frame to which the transform from source (=tcp) frame can be applied
            tcp_pose_tool_frame = tf2_geometry_msgs.Pose()
            #tcp_pose_tool_frame.header.frame_id = self.tool_frame
            tcp_pose_tool_frame.position.x = tcp_tool_transform.transform.translation.x
            tcp_pose_tool_frame.position.y = tcp_tool_transform.transform.translation.y
            tcp_pose_tool_frame.position.z = tcp_tool_transform.transform.translation.z
            tcp_pose_tool_frame.orientation = tcp_tool_transform.transform.rotation
            # create a transform from source tool to source frame
            tool_src_transform = tf2_geometry_msgs.TransformStamped()
            tool_src_transform.header.frame_id = source_frame
            tool_src_transform.child_frame_id = self.tool_frame
            tool_src_transform.transform.translation.x = pose_source_frame.position.x
            tool_src_transform.transform.translation.y = pose_source_frame.position.y
            tool_src_transform.transform.translation.z = pose_source_frame.position.z
            tool_src_transform.transform.rotation = pose_source_frame.orientation
        else:
            tcp_pose_tool_frame = None
            tool_src_transform = None

        if tcp_pose_tool_frame is not None:
            # get the tcp pose in source frame by applying tool to source frame transform to the tcp in tool frame pose 
            tcp_pose_source_frame = tf2_geometry_msgs.do_transform_pose(tcp_pose_tool_frame, tool_src_transform)
        else:
            # the tcp pose is the source pose
            tcp_pose_source_frame = pose_source_frame
        # apply the target frame to source frame transformation
        pose_target_frame = tf2_geometry_msgs.do_transform_pose(tcp_pose_source_frame, src_tgt_transform)

        return pose_target_frame


    def to_from_tcp_vec3_conversion(self, vec3_source_frame: Vector3Stamped, source_frame: str, target_frame: str) -> Vector3:
        """Apply tf transformation to a vector3"""
        src_tgt_transform = self.get_transform(target_frame, source_frame)
        if not src_tgt_transform:
            return None

        vec3_target_frame = tf2_geometry_msgs.do_transform_vector3(vec3_source_frame, src_tgt_transform)

        return vec3_target_frame.vector<|MERGE_RESOLUTION|>--- conflicted
+++ resolved
@@ -132,7 +132,6 @@
         self.tcp_frame = tcp_link_name
         self.tool_frame = tool_link_name
 
-<<<<<<< HEAD
     def get_transform(self, target_frame: str, source_frame: str):
         transform = None
         rate = self.node.create_rate(1)
@@ -154,10 +153,7 @@
             return None
         return self.tf_buffer.transform(pose_stamped, target_frame)
 
-    def to_from_tcp_pose_conversion(self, pose_source_frame: Pose, source_frame: str, target_frame: str, apply_tool_offset:bool=True) -> Pose:
-=======
     def to_from_tcp_pose_conversion(self, pose_source_frame: Pose, source_frame: str, target_frame: str, apply_tool_offset: bool=True) -> Pose:
->>>>>>> 70f64a00
         """apply_tool_tf is used when pose source should be first transformed locally with a tool offset"""
 
         # frame transforms
